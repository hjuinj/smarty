--- conflicted
+++ resolved
@@ -105,16 +105,10 @@
         for idx, [smarts, typename] in enumerate(self.basetypes):
             self.basetypes[idx] = [smarts, 'c_'+typename]
 
-<<<<<<< HEAD
+
         # Store a copy of the basetypes, as these (and only these) are allowed 
         # to end up with zero occupancy
         self.basetypes = copy.deepcopy(self.atomtypes)
-
-        # Atom basetypes to create new smart strings
-        self.atom_basetype = copy.deepcopy(self.atomtypes)
-
-=======
->>>>>>> 52aa6cde
         # Store smarts for basetypes
         self.basetypes_smarts = [ smarts for (smarts, name) in self.basetypes ]
 
@@ -194,7 +188,10 @@
             # If unused, it matches nothing in the set
             else:  
                 self.atomtypes_with_no_matches.add( smarts )
-                if self.verbose: print("Storing base atom type `%s`, which is unused, so that it will not be proposed further." % smarts )   
+                if self.verbose: print("Storing base atom type `%s`, which is unused, so that it will not be proposed further." % smarts )
+        # Atom basetypes to create new smart strings
+        self.atom_basetype = copy.deepcopy(self.used_basetypes)
+
         # Track unused initial types that are not base types as we also don't 
         # need to retain those
         for (smarts, atom_type) in self.atomtypes:
