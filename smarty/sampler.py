--- conflicted
+++ resolved
@@ -511,7 +511,6 @@
                     if random.random() < 0.5:
                         # Add a no-bond decorator
                         decorator_index = random.randint(0, ndecorators-1)
-<<<<<<< HEAD
                         #(decorator, decorator_typename) = self.decorators[decorator_index]
                         (proposed_atomtype, proposed_typename) = self.AtomDecorator(atom1type, self.decorators[decorator_index], natombasetypes)
                         #if self.verbose: print("Attempting to create new subtype: '%s' (%s) + '%s' (%s) -> '%s' (%s)" % (atomtype, atomtype_typename, decorator, decorator_typename, proposed_atomtype, proposed_typename))
@@ -521,147 +520,13 @@
                         atom2type = self.PickAnAtom(natomtypes)
                         (proposed_atomtype, proposed_typename) = self.AddAlphaSubstituentAtom(atom1type, bondset[bondset_index], atom2type)
                         if self.verbose: print("Attempting to create new subtype: -> '%s' (%s)" % (proposed_atomtype, proposed_typename))
-                
-
-                # Takes a desired current set of atomtypes (current, base, populated base, or some combination
-                # of the above or something else) and pick one at random
-                #atom1type_index = random.randint(0, natomtypes-1)
-                #(atom1type, atom1type_typename) = self.atomtypes[atom1type_index]
-
-                #number_decorators = random.randint(1,3)
-                #print "number of decorator= " + str(number_decorators)
-                # Pick a decorator and a basetype
-                #decorator_index = random.randint(0, ndecorators-1)
-                #(decorator, decorator_typename) = self.decorators[decorator_index]
-                #basetype_index = random.randint(0, natombasetypes-1)
-                #(basetype, basetype_typename) = self.atom_basetype[basetype_index]
-                #original_basetype = basetype
-                #if number_decorators == 1:
-                #    # One or Two atom type and one decorator
-                #    print "ONE DECORATOR"
-                #    if re.match('\$\(\*[=~:\-#](\w+)\)', decorator) != None:
-                #        # There is a bond - two atom types
-                #        result = re.match('\[(.+)\]', basetype)
-                #        basetype_index = random.randint(0, natombasetypes-1)
-                #        (basetype, basetype_typename2) = self.atom_basetype[basetype_index]
-                #        new_dec = decorator.replace("z", basetype)
-                #        proposed_atomtype = '[' + result.groups(1)[0] + new_dec + ']'
-                #        proposed_typename = basetype_typename2 + ' ' + basetype_typename +  ' ' + decorator_typename
-                #    else:
-                #        # Only one atom type
-                #        result = re.match('\[(.+)\]', basetype)
-                #        proposed_atomtype = '[' + result.groups(1)[0] + decorator + ']'
-                #        proposed_typename = basetype_typename + ' ' + decorator_typename
-                #elif number_decorators == 2:
-                #    print "TWO DECORATORS"
-                #    # Two atom types and two decorator
-                #    idx = 0
-                #    proposed_typename = ''
-                #    proposed_atomtype = ''
-                #    result = re.match('\[(.+)\]', basetype)
-                #    proposed_atomtype += result.groups(1)[0]
-                #    proposed_typename += basetype_typename + ' '
-                #    while idx < 2:
-                #        decorator_index = random.randint(0, ndecorators-1)
-                #        (decorator, decorator_typename) = self.decorators[decorator_index]
-                #        print decorator
-                #        if re.match('\$\(\*[=~:\-#](\w+)\)', decorator) != None:
-                #            basetype_index = random.randint(0, natombasetypes-1)
-                #            (basetype, basetype_typename) = self.atom_basetype[basetype_index]
-                #            new_dec = decorator.replace("z", basetype)
-                #            proposed_typename += basetype_typename + ' ' + decorator_typename + ' '
-                #        else:
-                #            new_dec = decorator
-                #            proposed_typename += decorator_typename + ' '
-                #        proposed_atomtype += new_dec
-                #        print proposed_atomtype
-                #        idx += 1
-                #    proposed_atomtype = '[' + proposed_atomtype + ']'
-                #else:
-                #    print "THREE DECORATORS"
-                #    # Two atom types and three decorator
-                #    idx = 0
-                #    proposed_typename = ''
-                #    proposed_atomtype = ''
-                #    n_basetype = 1
-                #    decorator_bonds = 0
-                #    result = re.match('\[(.+)\]', basetype)
-                #    proposed_atomtype += result.groups(1)[0]
-                #    proposed_typename += basetype_typename + ' '
-                #    while idx < 3:
-                #        decorator_index = random.randint(0, ndecorators-1)
-                #        (decorator, decorator_typename) = self.decorators[decorator_index]
-                #        while decorator in proposed_atomtype: # Check if you already have that decorator to the base atom
-                #            decorator_index = random.randint(0, ndecorators-1)
-                #            (decorator, decorator_typename) = self.decorators[decorator_index]
-                #        if re.match('\$\(\*[=~:\-#](\w+)\)', decorator) != None:
-                #            basetype_index = random.randint(0, natombasetypes-1)
-                #            (basetype, basetype_typename) = self.atom_basetype[basetype_index]
-                #            new_dec = decorator.replace("z", basetype)
-                #            n_basetype += 1
-                #            decorator_bonds += 1
-                #            if decorator_bonds > 1:
-                #                # Can either decorate the main atom type or another atom bonded to the main atom type
-                #                if random.random() < 0.5:
-                #                    # Add decorator to another decorator
-                #                    new_dec = new_dec + ')'
-                #                    new_dec = re.sub('\)', new_dec, proposed_atomtype) # Sub parentheses to the new decorator
-                #                    print "*** Proposed atom type after add a decorator to another decorator: " + str(new_dec)
-                #                    proposed_atomtype = new_dec
-                #                else:
-                #                    proposed_atomtype += new_dec
-                #            else:
-                #                proposed_atomtype += new_dec
-                #            proposed_typename += basetype_typename + ' ' + decorator_typename + ' '
-                #        else:
-                #            new_dec = decorator
-                #            proposed_atomtype += new_dec
-                #            proposed_typename += decorator_typename + ' '
-                #        idx += 1
-                #    proposed_atomtype = '[' + proposed_atomtype + ']'
-
-                #if self.verbose: print("Attempting to create new subtype:  -> '%s' (%s)" % ( proposed_atomtype, proposed_typename))
-
-                ## Update proposed parent dictionary
-                #proposed_parents[original_basetype].append(proposed_atomtype)
-                #print "proposed_parents: " + str(proposed_parents)
-=======
-                        (decorator, decorator_typename) = self.decorators[decorator_index]
-                        while decorator in proposed_atomtype: # Check if you already have that decorator to the base atom
-                            decorator_index = random.randint(0, ndecorators-1)
-                            (decorator, decorator_typename) = self.decorators[decorator_index]
-                        if re.match('\$\(\*[=~:\-#](\w+)\)', decorator) != None:
-                            basetype_index = random.randint(0, natombasetypes-1)
-                            (basetype, basetype_typename) = self.atom_basetype[basetype_index]
-                            new_dec = decorator.replace("z", basetype)
-                            n_basetype += 1
-                            decorator_bonds += 1
-                            if decorator_bonds > 1:
-                                # Can either decorate the main atom type or another atom bonded to the main atom type
-                                if random.random() < 0.5:
-                                    # Add decorator to another decorator
-                                    new_dec = new_dec + ')'
-                                    new_dec = re.sub('\)', new_dec, proposed_atomtype) # Sub parentheses to the new decorator
-                                    print "*** Proposed atom type after add a decorator to another decorator: " + str(new_dec)
-                                    proposed_atomtype = new_dec
-                                else:
-                                    proposed_atomtype += new_dec
-                            else:
-                                proposed_atomtype += new_dec
-                            proposed_typename += basetype_typename + ' ' + decorator_typename + ' '
-                        else:
-                            new_dec = decorator
-                            proposed_atomtype += new_dec
-                            proposed_typename += decorator_typename + ' '
-                        idx += 1
-                    proposed_atomtype = '[' + proposed_atomtype + ']'
 
                 if self.verbose: print("Attempting to create new subtype:  -> '%s' (%s)" % ( proposed_atomtype, proposed_typename))
 
                 # Update proposed parent dictionary
                 proposed_parents[original_basetype].append([proposed_atomtype, proposed_typename])
                 print "proposed_parents: " + str(proposed_parents)
->>>>>>> cb2f0930
+
 
             proposed_parents[proposed_atomtype] = []
 
