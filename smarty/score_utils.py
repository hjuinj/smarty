--- conflicted
+++ resolved
@@ -68,12 +68,8 @@
 
     return timeseries
 
-<<<<<<< HEAD
-def scores_vs_time(timeseries, numerator = 'fractionmatched'):
-=======
 def scores_vs_time(timeseries, numerator = 'fractionmatched'
         ):
->>>>>>> a59c3d0d
     """Process a timeseries as read by load_trajectory and return the fraction of each reference atom type found at each time.
 
 
